--- conflicted
+++ resolved
@@ -34,11 +34,8 @@
     related = []
     isolate = False
     constraints = None
-<<<<<<< HEAD
     configfile = expanduser("~/.cloud-install/charmconf.yaml")
-=======
     deploy_priority = sys.maxsize
->>>>>>> f27b0c78
 
     def __init__(self, state=None, machine=None):
         """ initialize
