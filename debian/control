--- conflicted
+++ resolved
@@ -57,13 +57,8 @@
 
 Package: cloud-install-multi
 Section: admin
-<<<<<<< HEAD
-Architecture: any
+Architecture: all
 Depends: juju-core, lxc, vlan, maas, maas-dhcp, maas-dns, ${misc:Depends}
-=======
-Architecture: all
-Depends: juju-core, lxc, maas, maas-dhcp, maas-dns, ${misc:Depends}
->>>>>>> 87501093
 Description: Ubuntu Cloud installer (multi-system) - dependency package
  Ubuntu Cloud installer is a metal to cloud image that provides an extremely
  simple way to install, deploy and scale an openstack cloud on top of
